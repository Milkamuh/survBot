#!/usr/bin/env python
# -*- coding: utf-8 -*-

__version__ = '0.1'
__author__ = 'Marcel Paffrath'

import os
import traceback
import yaml
import argparse

import time
from datetime import timedelta
import numpy as np
import matplotlib.pyplot as plt

from obspy import read, UTCDateTime, Stream
from obspy.clients.filesystem.sds import Client

from write_utils import write_html_text, write_html_row, write_html_footer, write_html_header, get_print_title_str, \
    init_html_table, finish_html_table
from utils import get_bg_color, modify_stream_for_plot, trace_ylabels, trace_yticks

try:
    import smtplib
    from email.mime.text import MIMEText

    mail_functionality = True
except ImportError:
    print('Could not import smtplib or mail. Disabled sending mails.')
    mail_functionality = False

pjoin = os.path.join
UP = "\x1B[{length}A"
CLR = "\x1B[0K"
deg_str = '\N{DEGREE SIGN}C'


def read_yaml(file_path):
    with open(file_path, "r") as f:
        return yaml.safe_load(f)


def nsl_from_id(nwst_id):
    network, station, location = nwst_id.split('.')
    return dict(network=network, station=station, location=location)


def get_nwst_id(trace):
    stats = trace.stats
    return f'{stats.network}.{stats.station}.'  # {stats.location}'


def fancy_timestr(dt, thresh=600, modif='+'):
    if dt > timedelta(seconds=thresh):
        value = f'{modif} ' + str(dt) + f' {modif}'
    else:
        value = str(dt)
    return value


class SurveillanceBot(object):
    def __init__(self, parameter_path, outpath_html=None):
<<<<<<< HEAD
        self.keys = ['last active', '230V', '12V', 'router', 'charger', 'voltage', 'mass', 'temp', 'other']
=======
        self.keys = ['last active', '230V', '12V', 'router', 'charger', 'voltage', 'clock', 'temp', 'other']
>>>>>>> c8c3aff2
        self.parameter_path = parameter_path
        self.update_parameters()
        self.starttime = UTCDateTime()
        self.plot_hour = self.starttime.hour
        self.current_day = self.starttime.julday
        self.outpath_html = outpath_html
        self.filenames = []
        self.filenames_read = []
        self.station_list = []
        self.analysis_print_list = []
        self.analysis_results = {}
        self.status_track = {}
        self.dataStream = Stream()
        self.data = {}
        self.print_count = 0
        self.status_message = ''
        self.html_fig_dir = 'figures'

        self.cl = Client(self.parameters.get('datapath'))  # TODO: Check if this has to be loaded again on update
        self.get_stations()

    def update_parameters(self):
        self.parameters = read_yaml(self.parameter_path)
        self.reread_parameters = self.parameters.get('reread_parameters')
        self.dt_thresh = [int(val) for val in self.parameters.get('dt_thresh')]
        self.verbosity = self.parameters.get('verbosity')
        self.stations_blacklist = self.parameters.get('stations_blacklist')
        self.networks_blacklist = self.parameters.get('networks_blacklist')
        self.refresh_period = self.parameters.get('interval')
        self.transform_parameters()
        add_links = self.parameters.get('add_links')
        self.add_links = add_links if add_links else {}

    def transform_parameters(self):
        for key in ['networks', 'stations', 'locations', 'channels']:
            parameter = self.parameters.get(key)
            if type(parameter) == str:
                self.parameters[key] = list(self.parameters[key])
            elif type(parameter) not in [list]:
                raise TypeError(f'Bad input type for {key}: {type(key)}')

    def get_stations(self):
        networks = self.parameters.get('networks')
        stations = self.parameters.get('stations')

        self.station_list = []
        nwst_list = self.cl.get_all_stations()
        for nw, st in nwst_list:
            if self.stations_blacklist and st in self.stations_blacklist:
                continue
            if self.networks_blacklist and nw in self.networks_blacklist:
                continue
            if (networks == ['*'] or nw in networks) and (stations == ['*'] or st in stations):
                nwst_id = f'{nw}.{st}.'
                self.station_list.append(nwst_id)

    def get_filenames(self):
        self.filenames = []
        time_now = UTCDateTime()
        t1 = time_now - self.parameters.get('timespan') * 24 * 3600
        networks = self.parameters.get('networks')
        stations = self.parameters.get('stations')
        locations = self.parameters.get('locations')
        channels = self.parameters.get('channels')
        for network in networks:
            for station in stations:
                for location in locations:
                    for channel in channels:
                        self.filenames += list(self.cl._get_filenames(network, station, location, channel,
                                                                      starttime=t1, endtime=time_now))

    def read_data(self, re_read_at_hour=1, daily_overlap=2):
        '''
        read data method reads new data into self.stream

        :param re_read_at_hour: update archive at specified hour each day (hours up to 24)
        :param daily_overlap: re-read data of previous day until specified hour (hours up to 24)
        '''
        self.data = {}

        # re-read all data every new day
        curr_time = UTCDateTime()
        current_day = curr_time.julday
        current_hour = curr_time.hour
        yesterday = (curr_time - 24. * 3600.).julday
        if re_read_at_hour is not False and current_day != self.current_day and current_hour == re_read_at_hour:
            self.filenames_read = []
            self.dataStream = Stream()
            self.current_day = current_day

        # add all data to current stream
        for filename in self.filenames:
            if filename in self.filenames_read:
                continue
            try:
                st_new = read(filename, dtype=float)
                # add file to read filenames to prevent re-reading in case it is not the current day (or end of
                # previous day)
                if not filename.endswith(f'{current_day:03}') and not (
                        filename.endswith(f'{yesterday:03}') and current_hour <= daily_overlap):
                    self.filenames_read.append(filename)
            except Exception as e:
                print(f'Could not read file {filename}:', e)
                continue
            self.dataStream += st_new
        self.dataStream.merge(fill_value=np.nan)

        # organise data in dictionary with key for each station
        for trace in self.dataStream:
            nwst_id = get_nwst_id(trace)
            if not nwst_id in self.data.keys():
                self.data[nwst_id] = Stream()
            self.data[nwst_id].append(trace)

    def execute_qc(self):
        if self.reread_parameters:
            self.update_parameters()
        self.get_filenames()
        self.read_data()
        qc_starttime = UTCDateTime()

        self.analysis_print_list = []
        self.analysis_results = {}
        for nwst_id in sorted(self.station_list):
            stream = self.data.get(nwst_id)
            if stream:
                nsl = nsl_from_id(nwst_id)
                station_qc = StationQC(self, stream, nsl, self.parameters, self.keys, qc_starttime,
                                       self.verbosity, print_func=self.print,
                                       status_track=self.status_track.get(nwst_id))
                analysis_print_result = station_qc.return_print_analysis()
                station_dict = station_qc.return_analysis()
            else:
                analysis_print_result = self.get_no_data_station(nwst_id, to_print=True)
                station_dict = self.get_no_data_station(nwst_id)
            self.analysis_print_list.append(analysis_print_result)
            self.analysis_results[nwst_id] = station_dict
        self.track_status()

        self.update_status_message()
        return 'ok'

    def track_status(self):
        """
        tracks error status of the last n_track + 1 errors.
        """
        n_track = self.parameters.get('n_track')
        if not n_track or n_track < 1:
            return
        for nwst_id, analysis_dict in self.analysis_results.items():
            if not nwst_id in self.status_track.keys():
                self.status_track[nwst_id] = {}
            for key, status in analysis_dict.items():
                if not key in self.status_track[nwst_id].keys():
                    self.status_track[nwst_id][key] = []
                track_lst = self.status_track[nwst_id][key]
                # pop list until length is n_track + 1
                while len(track_lst) > n_track:
                    track_lst.pop(0)
                track_lst.append(status.is_error)

    def get_no_data_station(self, nwst_id, no_data='-', to_print=False):
        delay = self.get_station_delay(nwst_id)
        if not to_print:
            status_dict = {}
            for key in self.keys:
                if key == 'last active':
                    status_dict[key] = Status(message=timedelta(seconds=int(delay)), detailed_messages=['No data'])
                else:
                    status_dict[key] = Status(message=no_data, detailed_messages=['No data'])
            return status_dict
        else:
            items = [nwst_id.rstrip('.')] + [fancy_timestr(timedelta(seconds=int(delay)))]
            for _ in range(len(self.keys) - 1):
                items.append(no_data)
            return items

    def get_station_delay(self, nwst_id):
        """ try to get station delay from SDS archive using client"""
        locations = ['', '0', '00']
        channels = ['HHZ', 'HHE', 'HHN'] + self.parameters.get('channels')
        network, station = nwst_id.split('.')[:2]

        times = []
        for channel in channels:
            for location in locations:
                t = self.cl.get_latency(network, station, location, channel)
                if t:
                    times.append(t)
        if len(times) > 0:
            return min(times)

    def print_analysis(self):
        self.print(200 * '+')
        title_str = get_print_title_str(self.parameters)
        self.print(title_str)
        if self.refresh_period > 0:
            self.print(f'Refreshing every {self.refresh_period}s.')
        items = ['Station'] + self.keys
        self.console_print(items, sep='---')
        for items in self.analysis_print_list:
            self.console_print(items)

    def start(self):
        '''
        Perform qc periodically.
        :param refresh_period: Update every x seconds
        :return:
        '''
        first_exec = True
        status = 'ok'
        while status == 'ok' and self.refresh_period > 0:
            status = self.execute_qc()
            if self.outpath_html:
                self.write_html_table()
                if self.parameters.get('html_figures'):
                    self.write_html_figures(check_plot_time=not (first_exec))
            else:
                self.print_analysis()
            time.sleep(self.refresh_period)
            if not self.outpath_html:
                self.clear_prints()
            first_exec = False

    def console_print(self, itemlist, str_len=21, sep='|', seplen=3):
        assert len(sep) <= seplen, f'Make sure seperator has less than {seplen} characters'
        sl = sep.ljust(seplen)
        sr = sep.rjust(seplen)
        string = sl
        for item in itemlist:
            string += item.center(str_len) + sr
        self.print(string, flush=False)

    def check_plot_hour(self):
        ''' Check if new hour started '''
        current_hour = UTCDateTime().hour
        if not current_hour > self.plot_hour:
            return False
        if current_hour == 23:
            self.plot_hour = 0
        else:
            self.plot_hour += 1
        return True

    def get_fig_path_abs(self, nwst_id):
        return pjoin(self.outpath_html, self.get_fig_path_rel(nwst_id))

    def get_fig_path_rel(self, nwst_id, fig_format='png'):
        return os.path.join(self.html_fig_dir, f'{nwst_id.rstrip(".")}.{fig_format}')

    def check_fig_dir(self):
        fdir = pjoin(self.outpath_html, self.html_fig_dir)
        if not os.path.isdir(fdir):
            os.mkdir(fdir)

    def check_html_dir(self):
        if not os.path.isdir(self.outpath_html):
            os.mkdir(self.outpath_html)

    def write_html_figures(self, check_plot_time=True):
        """ Write figures for html (e.g. hourly) """
        if check_plot_time and not self.check_plot_hour():
            return

        for nwst_id in self.station_list:
            self.write_html_figure(nwst_id)

    def write_html_figure(self, nwst_id):
        """ Write figure for html for specified station """
        self.check_fig_dir()

        fig = plt.figure(figsize=(16, 9))
        fnout = self.get_fig_path_abs(nwst_id)
        st = self.data.get(nwst_id)
        if st:
            # TODO: this section might fail, adding try-except block for analysis and to prevent program from crashing
            try:
                st = modify_stream_for_plot(st, parameters=self.parameters)
                st.plot(fig=fig, show=False, draw=False, block=False, equal_scale=False, method='full')
                trace_ylabels(fig, self.parameters, self.verbosity)
                trace_yticks(fig, self.parameters, self.verbosity)
            except Exception as e:
                print(f'Could not generate plot for {nwst_id}:')
                print(traceback.format_exc())
            if len(fig.axes) > 0:
                ax = fig.axes[0]
                ax.set_title(f'Plot refreshed at (UTC) {UTCDateTime.now().strftime("%Y-%m-%d %H:%M:%S")}. '
                             f'Refreshed hourly or on FAIL status.')
                for ax in fig.axes:
                    ax.grid(True, alpha=0.1)
                fig.savefig(fnout, dpi=150., bbox_inches='tight')
        plt.close(fig)

    def write_html_table(self, default_color='#e6e6e6', default_header_color='#999', hide_keys_mobile=('other')):

        def get_html_class(status=None, check_key=None):
            """ helper function for html class if a certain condition is fulfilled """
            html_class = None
            if status and status.is_active:
                html_class = 'blink-bg'
            if check_key in hide_keys_mobile:
                html_class = 'hidden-mobile'
            return html_class

        self.check_html_dir()
        fnout = pjoin(self.outpath_html, 'survBot_out.html')
        if not fnout:
            return
        try:
            with open(fnout, 'w') as outfile:
                write_html_header(outfile, self.refresh_period)
                # write_html_table_title(outfile, self.parameters)
                init_html_table(outfile)

                # First write header items
                header = self.keys.copy()
                # add columns for additional links
                for key in self.add_links:
                    header.insert(-1, key)
                header_items = [dict(text='Station', color=default_header_color)]
                for check_key in header:
                    html_class = get_html_class(check_key=check_key)
                    item = dict(text=check_key, color=default_header_color, html_class=html_class)
                    header_items.append(item)
                write_html_row(outfile, header_items, html_key='th')

                # Write all cells
                for nwst_id in self.station_list:
                    fig_name = self.get_fig_path_rel(nwst_id)
                    nwst_id_str = nwst_id.rstrip('.')
                    col_items = [dict(text=nwst_id_str, color=default_color, hyperlink=fig_name,
                                      bold=True, tooltip=f'Show plot of {nwst_id_str}')]
                    for check_key in header:
                        if check_key in self.keys:
                            status_dict = self.analysis_results.get(nwst_id)
                            status = status_dict.get(check_key)
                            message, detailed_message = status.get_status_str()

                            # get background color
                            dt_thresh = [timedelta(seconds=sec) for sec in self.dt_thresh]
                            bg_color = get_bg_color(check_key, status, dt_thresh, hex=True)
                            if not bg_color:
                                bg_color = default_color

                            # add degree sign for temp
                            if check_key == 'temp':
                                if not type(message) in [str]:
                                    message = str(message) + deg_str

                            html_class = get_html_class(status=status, check_key=check_key)
                            item = dict(text=str(message), tooltip=str(detailed_message), color=bg_color,
                                        html_class=html_class)
                        elif check_key in self.add_links:
                            value = self.add_links.get(check_key).get('URL')
                            link_text = self.add_links.get(check_key).get('text')
                            if not value:
                                continue
                            nw, st = nwst_id.split('.')[:2]
                            hyperlink_dict = dict(nw=nw, st=st, nwst_id=nwst_id)
                            link = value.format(**hyperlink_dict)
                            item = dict(text=link_text, tooltip=link, hyperlink=link, color=default_color)
                        col_items.append(item)

                    write_html_row(outfile, col_items)

                finish_html_table(outfile)
                write_html_text(outfile, self.status_message)
                write_html_footer(outfile)
        except Exception as e:
            print(f'Could not write HTML table to {fnout}:')
            print(traceback.format_exc())

    def update_status_message(self):
        timespan = timedelta(seconds=int(self.parameters.get('timespan') * 24 * 3600))
        self.status_message = f'Program starttime (UTC) {self.starttime.strftime("%Y-%m-%d %H:%M:%S")} | ' \
                              f'Current time (UTC) {UTCDateTime().strftime("%Y-%m-%d %H:%M:%S")} | ' \
                              f'Refresh period: {self.refresh_period}s | ' \
                              f'Showing data of last {timespan}'

    def print(self, string, **kwargs):
        clear_end = CLR + '\n'
        n_nl = string.count('\n')
        string.replace('\n', clear_end)
        print(string, end=clear_end, **kwargs)
        self.print_count += n_nl + 1  # number of newlines + actual print with end='\n' (no check for kwargs end!)
        # print('pc:', self.print_count)

    def clear_prints(self):
        print(UP.format(length=self.print_count), end='')
        self.print_count = 0


class StationQC(object):
    def __init__(self, parent, stream, nsl, parameters, keys, starttime, verbosity, print_func, status_track={}):
        """
        Station Quality Check class.
        :param nsl: dictionary containing network, station and location (key: str)
        :param parameters: parameters dictionary from parameters.yaml file
        """
        self.parent = parent
        self.stream = stream
        self.nsl = nsl
        self.network = nsl.get('network')
        self.station = nsl.get('station')
        self.location = nsl.get('location')
        self.parameters = parameters
        self.program_starttime = starttime
        self.verbosity = verbosity
        self.last_active = False
        self.print = print_func

        self.keys = keys
        self.status_dict = {key: Status() for key in self.keys}

        if not status_track:
            status_track = {}
        self.status_track = status_track

        self.start()

    @property
    def nwst_id(self):
        return f'{self.network}.{self.station}'

    def status_ok(self, key, detailed_message="Everything OK", status_message='OK', overwrite=False):
        current_status = self.status_dict.get(key)
        # do not overwrite existing warnings or errors
        if not overwrite and (current_status.is_warn or current_status.is_error):
            return
        self.status_dict[key] = StatusOK(message=status_message, detailed_messages=[detailed_message])

    def warn(self, key, detailed_message, last_occurrence=None, count=1):
        if key == 'other':
            self.status_other(detailed_message, last_occurrence, count)

        new_warn = StatusWarn(count=count, show_count=self.parameters.get('warn_count'))

        current_status = self.status_dict.get(key)

        # change this to something more useful, SMS/EMAIL/PUSH
        if self.verbosity:
            self.print(f'{UTCDateTime()}: {detailed_message}', flush=False)

        # if error, do not overwrite with warning
        if current_status.is_error:
            return

        if current_status.is_warn:
            current_status.count += count
        else:
            current_status = new_warn

        self._update_status(key, current_status, detailed_message, last_occurrence)

        # warnings.warn(message)

        # # update detailed status if already existing
        # current_message = self.detailed_status_dict.get(key)
        # current_message = '' if current_message in [None, '-'] else current_message + ' | '
        # self.detailed_status_dict[key] = current_message + detailed_message
        #
        # # this is becoming a little bit too complicated (adding warnings to existing)
        # current_status_message = self.status_dict.get(key)
        # current_status_message = '' if current_status_message in [None, 'OK', '-'] else current_status_message + ' | '
        # self.status_dict[key] = current_status_message + status_message

    def error(self, key, detailed_message, last_occurrence=None, count=1):
        new_error = StatusError(count=count, show_count=self.parameters.get('warn_count'))
        current_status = self.status_dict.get(key)
        if current_status.is_error:
            current_status.count += count
        else:
            current_status = new_error
            # if error is new and not on program-startup set active and refresh plot (using parent class)
            if self.search_previous_errors(key, n_errors=1) is True:
                self.parent.write_html_figure(self.nwst_id)

        if self.verbosity:
            self.print(f'{UTCDateTime()}: {detailed_message}', flush=False)

        # do not send error mail if this is the first run (e.g. program startup) or state was already error (unchanged)
        if self.search_previous_errors(key) is True:
            self.send_mail(key, status_type='FAIL', additional_message=detailed_message)
            # set status to "inactive" after sending info mail
            current_status.is_active = False
        elif self.search_previous_errors(key) == 'active':
            current_status.is_active = True

        self._update_status(key, current_status, detailed_message, last_occurrence)

    def search_previous_errors(self, key, n_errors=None):
        """
        Check n_track + 1 previous statuses for errors.
        If first item in list is no error but all others are return True
        (first time n_track errors appeared if ALL n_track + 1 are error: error is old)
        If last item is error but not all items are error yet return keyword 'active' -> error active, no message sent
        In all other cases return False.
        This also prevents sending status (e.g. mail) in case of program startup
        """
        if n_errors is not None:
            n_errors = self.parameters.get('n_track') + 1

        previous_errors = self.status_track.get(key)
        # only if error list is filled n_track times
        if previous_errors and len(previous_errors) == n_errors:
            # if first entry was no error but all others are, return True (-> new Fail n_track times)
            if not previous_errors[0] and all(previous_errors[1:]):
                return True
        # in case previous_errors exists, last item is error but not all items are error, error still active
        elif previous_errors and previous_errors[-1] and not all(previous_errors):
            return 'active'
        return False

    def send_mail(self, key, status_type, additional_message=''):
        """ Send info mail using parameters specified in parameters file """
        if not mail_functionality:
            if self.verbosity:
                print('Mail functionality disabled. Return')
            return

        mail_params = self.parameters.get('EMAIL')
        if not mail_params:
            if self.verbosity:
                print('parameter "EMAIL" not set in parameter file. Return')
            return

        stations_blacklist = mail_params.get('stations_blacklist')
        if stations_blacklist and self.station in stations_blacklist:
            if self.verbosity:
                print(f'Station {self.station} listed in blacklist. Return')
            return

        networks_blacklist = mail_params.get('networks_blacklist')
        if networks_blacklist and self.network in networks_blacklist:
            if self.verbosity:
                print(f'Station {self.station} of network {self.network} listed in blacklist. Return')
            return

        sender = mail_params.get('sender')
        addresses = mail_params.get('addresses')
        server = mail_params.get('mailserver')
        if not sender or not addresses:
            if self.verbosity:
                print('Mail sender or addresses not correctly defined. Return')
            return
        dt = self.get_dt_for_action()
        text = f'{key}: Status {status_type} longer than {dt}: ' + additional_message
        msg = MIMEText(text)
        msg['Subject'] = f'new message on station {self.nwst_id}'
        msg['From'] = sender
        msg['To'] = ', '.join(addresses)

        # send message via SMTP server
        s = smtplib.SMTP(server)
        s.sendmail(sender, addresses, msg.as_string())
        s.quit()

    def get_dt_for_action(self):
        n_track = self.parameters.get('n_track')
        interval = self.parameters.get('interval')
        dt = timedelta(seconds=n_track * interval)
        return dt

    def status_other(self, detailed_message, status_message, last_occurrence=None, count=1):
        key = 'other'
        new_status = StatusOther(count=count, messages=[status_message])
        current_status = self.status_dict.get(key)
        if current_status.is_other:
            current_status.count += count
            current_status.messages.append(status_message)
        else:
            current_status = new_status

        self._update_status(key, current_status, detailed_message, last_occurrence)

    def _update_status(self, key, current_status, detailed_message, last_occurrence):
        current_status.detailed_messages.append(detailed_message)
        current_status.last_occurrence = last_occurrence

        self.status_dict[key] = current_status

    def activity_check(self, key='last_active'):
        self.last_active = self.last_activity()
        if not self.last_active:
            status = StatusError()
        else:
            dt_active = timedelta(seconds=int(self.program_starttime - self.last_active))
            status = Status(message=dt_active)
            self.check_for_inactive_message(key, dt_active)

        self.status_dict['last active'] = status

    def last_activity(self):
        if not self.stream:
            return
        endtimes = []
        for trace in self.stream:
            endtimes.append(trace.stats.endtime)
        if len(endtimes) > 0:
            return max(endtimes)

    def check_for_inactive_message(self, key, dt_active):
        dt_action = self.get_dt_for_action()
        interval = self.parameters.get('interval')
        if dt_action <= dt_active < dt_action + timedelta(seconds=interval):
            self.send_mail(key, status_type='Inactive')

    def start(self):
        self.analyse_channels()

    def analyse_channels(self):
        timespan = self.parameters.get('timespan') * 24 * 3600
        self.analysis_starttime = self.program_starttime - timespan

        if self.verbosity > 0:
            self.print(150 * '#')
            self.print('This is StationQT. Calculating quality for station'
                       ' {network}.{station}.{location}'.format(**self.nsl))
        self.activity_check()
        self.voltage_analysis()
        self.pb_temp_analysis()
        self.pb_power_analysis()
        self.pb_rout_charge_analysis()
<<<<<<< HEAD
        self.mass_analysis()
=======
        self.clock_quality_analysis()
>>>>>>> c8c3aff2

    def return_print_analysis(self):
        items = [self.nwst_id]
        for key in self.keys:
            status = self.status_dict[key]
            message = status.message
            if key == 'last active':
                items.append(fancy_timestr(message))
            elif key == 'temp':
                items.append(str(message) + deg_str)
            else:
                items.append(str(message))
        return items

    def return_analysis(self):
        return self.status_dict

    def get_last_occurrence_timestring(self, trace, indices):
        """ returns a nicely formatted string of the timedelta since program starttime and occurrence and abs time"""
        last_occur = self.get_last_occurrence(trace, indices)
        if not last_occur:
            return ''
        last_occur_dt = timedelta(seconds=int(self.program_starttime - last_occur))
        return f', Last occurrence: {last_occur_dt} ({last_occur.strftime("%Y-%m-%d %H:%M:%S")})'

    def get_last_occurrence(self, trace, indices):
        return self.get_time(trace, indices[-1])

    def clock_quality_analysis(self, channel='LCQ'):
        """ Analyse clock quality """
        key = 'clock'
        st = self.stream.select(channel=channel)
        trace = self.get_trace(st, key)
        if not trace: return
        clockQuality = trace.data
        clockQuality_warn_level = self.parameters.get('THRESHOLDS').get('clockquality_warn')
        clockQuality_fail_level = self.parameters.get('THRESHOLDS').get('clockquality_fail')

        if self.verbosity > 1:
            self.print(40 * '-')
            self.print('Performing Clock Quality check', flush=False)
        
        clockQuality_warn = np.where(clockQuality < clockQuality_warn_level)[0]
        clockQuality_fail = np.where(clockQuality < clockQuality_fail_level)[0]

        if len(clockQuality_warn) == 0 and len(clockQuality_fail) == 0:
            self.status_ok(key, detailed_message=f'ClockQuality={(clockQuality[-1])}')
            return
 
        warn_message = f'Trace {trace.get_id()}:'
        if len(clockQuality_warn) > 0:
            # try calculate number of warn peaks from gaps between indices
            n_qc_warn = self.calc_occurrences(clockQuality_warn)
            detailed_message = warn_message + f' {n_qc_warn}x Qlock Quality less then {clockQuality_warn_level}' \
                               + self.get_last_occurrence_timestring(trace, clockQuality_warn)
            self.warn(key, detailed_message=detailed_message, count=n_qc_warn,
                      last_occurrence=self.get_last_occurrence(trace, clockQuality_warn))

        if len(clockQuality_fail) > 0:
            # try calculate number of fail peaks from gaps between indices
            n_qc_fail = self.calc_occurrences(clockQuality_fail)
            detailed_message = warn_message + f' {n_qc_fail}x Qlock Quality less then {clockQuality_fail_level}V ' \
                               + self.get_last_occurrence_timestring(trace, clockQuality_fail)
            self.error(key, detailed_message=detailed_message, count=n_qc_fail,
                      last_occurrence=self.get_last_occurrence(trace, clockQuality_fail))

    def voltage_analysis(self, channel='VEI'):
        """ Analyse voltage channel for over/undervoltage """
        key = 'voltage'
        st = self.stream.select(channel=channel)
        trace = self.get_trace(st, key)
        if not trace:
            return
        voltage = trace.data * 1e-3
        low_volt = self.parameters.get('THRESHOLDS').get('low_volt')
        high_volt = self.parameters.get('THRESHOLDS').get('high_volt')

        if self.verbosity > 1:
            self.print(40 * '-')
            self.print('Performing Voltage check', flush=False)

        overvolt = np.where(voltage > high_volt)[0]
        undervolt = np.where(voltage < low_volt)[0]

        if len(overvolt) == 0 and len(undervolt) == 0:
            self.status_ok(key, detailed_message=f'U={(voltage[-1])}V')
            return

        warn_message = f'Trace {trace.get_id()}:'
        if len(overvolt) > 0:
            # try calculate number of voltage peaks from gaps between indices
            n_overvolt = len(np.where(np.diff(overvolt) > 1)[0]) + 1
            detailed_message = warn_message + f' {n_overvolt}x Voltage over {high_volt}V' \
                               + self.get_last_occurrence_timestring(trace, overvolt)
            self.warn(key, detailed_message=detailed_message, count=n_overvolt,
                      last_occurrence=self.get_last_occurrence(trace, overvolt))

        if len(undervolt) > 0:
            # try calculate number of voltage peaks from gaps between indices
            n_undervolt = len(np.where(np.diff(undervolt) > 1)[0]) + 1
            detailed_message = warn_message + f' {n_undervolt}x Voltage under {low_volt}V ' \
                               + self.get_last_occurrence_timestring(trace, undervolt)
            self.warn(key, detailed_message=detailed_message, count=n_undervolt,
                      last_occurrence=self.get_last_occurrence(trace, undervolt))

    def pb_temp_analysis(self, channel='EX1'):
        """ Analyse PowBox temperature output. """
        key = 'temp'
        st = self.stream.select(channel=channel)
        trace = self.get_trace(st, key)
        if not trace:
            return
        voltage = trace.data * 1e-6
        thresholds = self.parameters.get('THRESHOLDS')
        temp = 20. * voltage - 20
        # average temp
        timespan = min([self.parameters.get('timespan') * 24 * 3600, int(len(temp) / trace.stats.sampling_rate)])
        nsamp_av = int(trace.stats.sampling_rate) * timespan
        av_temp_str = str(round(np.nanmean(temp[-nsamp_av:]), 1)) + deg_str
        # dt of average
        dt_t_str = str(timedelta(seconds=int(timespan))).replace(', 0:00:00', '')
        # current temp
        cur_temp = round(temp[-1], 1)
        if self.verbosity > 1:
            self.print(40 * '-')
            self.print('Performing PowBox temperature check (EX1)', flush=False)
            self.print(f'Average temperature at {np.nanmean(temp)}\N{DEGREE SIGN}', flush=False)
            self.print(f'Peak temperature at {max(temp)}\N{DEGREE SIGN}', flush=False)
            self.print(f'Min temperature at {min(temp)}\N{DEGREE SIGN}', flush=False)
        max_temp = thresholds.get('max_temp')
        t_check = np.where(temp > max_temp)[0]
        if len(t_check) > 0:
            self.warn(key=key,
                      detailed_message=f'Trace {trace.get_id()}: '
                                       f'Temperature over {max_temp}\N{DEGREE SIGN} at {trace.get_id()}!'
                                       + self.get_last_occurrence_timestring(trace, t_check),
                      last_occurrence=self.get_last_occurrence(trace, t_check))
        else:
            self.status_ok(key,
                           status_message=cur_temp,
                           detailed_message=f'Average temperature of last {dt_t_str}: {av_temp_str}')

    def mass_analysis(self, channels=('VM1', 'VM2', 'VM3'), n_samp_mean=10):
        """ Analyse datalogger mass channels. """
        key = 'mass'

        # build stream with all channels
        st = Stream()
        for channel in channels:
            st += self.stream.select(channel=channel).copy()
        st.merge()

        # return if there are no three components
        if not len(st) == 3:
            return

        # correct for channel unit
        for trace in st:
            trace.data = trace.data * 1e-6  # hardcoded, change this?

        # calculate average of absolute maximum of mass offset of last n_samp_mean
        last_values = np.array([trace.data[-n_samp_mean:] for trace in st])
        last_val_mean = np.nanmean(last_values, axis=1)
        common_highest_val = np.nanmax(abs(last_val_mean))
        common_highest_val = round(common_highest_val, 1)

        # get thresholds for WARN (max_vm1) and FAIL (max_vm2)
        thresholds = self.parameters.get('THRESHOLDS')
        max_vm = thresholds.get('max_vm')
        if not max_vm:
            return
        max_vm1, max_vm2 = max_vm

        # change status depending on common_highest_val
        if common_highest_val < max_vm1:
            self.status_ok(key, detailed_message=f'{common_highest_val}V')
        elif max_vm1 <= common_highest_val < max_vm2:
            self.warn(key=key,
                      detailed_message=f'Warning raised for mass centering. Highest val {common_highest_val}V', )
        else:
            self.error(key=key,
                      detailed_message=f'Fail status for mass centering. Highest val {common_highest_val}V',)

        if self.verbosity > 1:
            self.print(40 * '-')
            self.print('Performing mass position check', flush=False)
            self.print(f'Average mass position at {common_highest_val}', flush=False)

    def pb_power_analysis(self, channel='EX2', pb_dict_key='pb_SOH2'):
        """ Analyse EX2 channel of PowBox """
        keys = ['230V', '12V']
        st = self.stream.select(channel=channel)
        trace = self.get_trace(st, keys)
        if not trace:
            return

        voltage = trace.data * 1e-6
        if self.verbosity > 1:
            self.print(40 * '-')
            self.print('Performing PowBox 12V/230V check (EX2)', flush=False)
        voltage_check, voltage_dict, last_val = self.pb_voltage_ok(trace, voltage, pb_dict_key, channel=channel)

        if voltage_check:
            for key in keys:
                self.status_ok(key)
            return

        soh2_params = self.parameters.get('POWBOX').get(pb_dict_key)
        self.in_depth_voltage_check(trace, voltage_dict, soh2_params, last_val)

    def pb_rout_charge_analysis(self, channel='EX3', pb_dict_key='pb_SOH3'):
        """ Analyse EX3 channel of PowBox """
        keys = ['router', 'charger']
        pb_thresh = self.parameters.get('THRESHOLDS').get('pb_1v')
        st = self.stream.select(channel=channel)
        trace = self.get_trace(st, keys)
        if not trace:
            return

        voltage = trace.data * 1e-6
        if self.verbosity > 1:
            self.print(40 * '-')
            self.print('Performing PowBox Router/Charger check (EX3)', flush=False)
        voltage_check, voltage_dict, last_val = self.pb_voltage_ok(trace, voltage, pb_dict_key, channel=channel)

        if voltage_check:
            for key in keys:
                self.status_ok(key)
            return

        soh3_params = self.parameters.get('POWBOX').get(pb_dict_key)
        self.in_depth_voltage_check(trace, voltage_dict, soh3_params, last_val)

    def in_depth_voltage_check(self, trace, voltage_dict, soh_params, last_val):
        """ Associate values in voltage_dict to error messages specified in SOH_params and warn."""
        for volt_lvl, ind_array in voltage_dict.items():
            if volt_lvl == 1:
                continue  # No need to do anything here
            if len(ind_array) > 0:
                # get result from parameter dictionary for voltage level
                result = soh_params.get(volt_lvl)
                for key, message in result.items():
                    # if result is OK, continue with next voltage level
                    if message == 'OK':
                        self.status_ok(key)
                        continue
                    if volt_lvl > 1:
                        n_occurrences = self.calc_occurrences(ind_array)
                        self.warn(key=key,
                                  detailed_message=f'Trace {trace.get_id()}: '
                                                   f'Found {n_occurrences} occurrence(s) of {volt_lvl}V: {key}: {message}'
                                                   + self.get_last_occurrence_timestring(trace, ind_array),
                                  count=n_occurrences,
                                  last_occurrence=self.get_last_occurrence(trace, ind_array))
                    # if last_val == current voltage (which is not 1) -> FAIL or last_val < 1: PBox no data
                    if volt_lvl == last_val or (volt_lvl == -1 and last_val < 1):
                        self.error(key, detailed_message=f'Last PowBox voltage state {last_val}V: {message}')

    def calc_occurrences(self, ind_array):
        # try calculate number of voltage peaks/plateaus from gaps between indices
        if len(ind_array) == 0:
            return 0
        else:
            # start index at 1 if there are gaps (n_peaks = n_gaps + 1)
            n_occurrences = 1

        min_samples = self.parameters.get('min_sample')
        if not min_samples:
            min_samples = 1

        # calculated differences in index array, diff > 1: gap, diff == 1: within peak/plateau
        diffs = np.diff(ind_array)
        gap_start_inds = np.where(np.diff(ind_array) > 1)[0]
        # iterate over all gaps and check "min_samples" before the gap
        for gsi in gap_start_inds:
            # right boundary index of peak (gap index - 1)
            peak_rb_ind = gsi - 1
            # left boundary index of peak
            peak_lb_ind = max([0, peak_rb_ind - min_samples])
            if all(diffs[peak_lb_ind: peak_rb_ind] == 1):
                n_occurrences += 1

        return n_occurrences

    def get_trace(self, stream, keys):
        if not type(keys) == list:
            keys = [keys]
        if len(stream) == 0:
            for key in keys:
                self.warn(key, 'NO DATA', 'NO DATA')
            return
        if len(stream) > 1:
            raise Exception('Ambiguity error')
        trace = stream[0]
        if trace.stats.endtime < self.analysis_starttime:
            for key in keys:
                self.warn(key, 'NO DATA', 'NO DATA')
            return
        return trace

    def pb_voltage_ok(self, trace, voltage, pb_dict_key, channel=None):
        """
        Checks if voltage level is ok everywhere and returns True. If it is not okay it returns a dictionary
        with each voltage value associated to the different steps specified in POWBOX > pb_steps. Also raises
        self.warn in case there are unassociated voltage values recorded.
        """
        pb_thresh = self.parameters.get('THRESHOLDS').get('pb_thresh')
        pb_ok = self.parameters.get('POWBOX').get('pb_ok')
        # possible voltage levels are keys of pb voltage level dict
        voltage_levels = list(self.parameters.get('POWBOX').get(pb_dict_key).keys())

        # get mean voltage value of last samples
        last_voltage = np.nanmean(voltage[-3:])

        # check if voltage is over or under OK-level (1V), if not return True
        over = np.where(voltage > pb_ok + pb_thresh)[0]
        under = np.where(voltage < pb_ok - pb_thresh)[0]

        if len(over) == 0 and len(under) == 0:
            return True, {}, last_voltage

        # Get voltage levels for classification
        voltage_dict = {}
        classified_indices = np.array([])

        # add classified levels to voltage_dict
        for volt in voltage_levels:
            indices = np.where((voltage < volt + pb_thresh) & (voltage > volt - pb_thresh))[0]
            voltage_dict[volt] = indices
            classified_indices = np.append(classified_indices, indices)

        # Warn in case of voltage under OK-level (1V)
        if len(under) > 0:
            # try calculate number of occurences from gaps between indices
            n_occurrences = len(np.where(np.diff(under) > 1)[0]) + 1
            voltage_dict[-1] = under
            self.status_other(detailed_message=f'Trace {trace.get_id()}: '
                                               f'Voltage below {pb_ok}V in {len(under)} samples, {n_occurrences} time(s). '
                                               f'Mean voltage: {np.mean(voltage):.2}'
                                               + self.get_last_occurrence_timestring(trace, under),
                              status_message='under 1V ({})'.format(n_occurrences))

        # classify last voltage values
        for volt in voltage_levels:
            if (last_voltage < volt + pb_thresh) and (last_voltage > volt - pb_thresh):
                last_val = volt
                break
        else:
            last_val = round(last_voltage, 2)

        # in case not all voltage values could be classified
        if not len(classified_indices) == len(voltage):
            all_indices = np.arange(len(voltage))
            unclassified_indices = all_indices[~np.isin(all_indices, classified_indices)]
            n_unclassified = len(unclassified_indices)
            max_uncl = self.parameters.get('THRESHOLDS').get('unclassified')
            if max_uncl and n_unclassified > max_uncl:
                self.status_other(detailed_message=f'Trace {trace.get_id()}: '
                                                   f'{n_unclassified}/{len(all_indices)} '
                                                   f'unclassified voltage values in channel {trace.get_id()}',
                                  status_message=f'{channel}: {n_unclassified} uncl.')

        return False, voltage_dict, last_val

    def get_time(self, trace, index):
        """ get UTCDateTime from trace and index"""
        return trace.stats.starttime + trace.stats.delta * index


class Status(object):
    def __init__(self, message=None, detailed_messages=None, count: int = 0, last_occurrence=None, show_count=True):
        if message is None:
            message = '-'
        if detailed_messages is None:
            detailed_messages = []
        self.show_count = show_count
        self.message = message
        self.messages = [message]
        self.detailed_messages = detailed_messages
        self.count = count
        self.last_occurrence = last_occurrence
        self.is_warn = None
        self.is_error = None
        self.is_other = False
        self.is_active = False

    def set_warn(self):
        self.is_warn = True

    def set_error(self):
        self.is_warn = False
        self.is_error = True

    def set_ok(self):
        self.is_warn = False
        self.is_error = False

    def get_status_str(self):
        message = self.message
        if self.count > 1 and self.show_count:
            message += f' ({self.count})'
        detailed_message = ''

        for index, dm in enumerate(self.detailed_messages):
            if index > 0:
                detailed_message += ' | '
            detailed_message += dm

        return message, detailed_message


class StatusOK(Status):
    def __init__(self, message='OK', detailed_messages=None):
        super(StatusOK, self).__init__(message=message, detailed_messages=detailed_messages)
        self.set_ok()


class StatusWarn(Status):
    def __init__(self, message='WARN', count=1, last_occurence=None, detailed_messages=None, show_count=False):
        super(StatusWarn, self).__init__(message=message, count=count, last_occurrence=last_occurence,
                                         detailed_messages=detailed_messages, show_count=show_count)
        self.set_warn()


class StatusError(Status):
    def __init__(self, message='FAIL', count=1, last_occurence=None, detailed_messages=None, show_count=False):
        super(StatusError, self).__init__(message=message, count=count, last_occurrence=last_occurence,
                                          detailed_messages=detailed_messages, show_count=show_count)
        self.set_error()


class StatusOther(Status):
    def __init__(self, messages=None, count=1, last_occurence=None, detailed_messages=None):
        super(StatusOther, self).__init__(count=count, last_occurrence=last_occurence,
                                          detailed_messages=detailed_messages)
        if messages is None:
            messages = []
        self.messages = messages
        self.is_other = True

    def get_status_str(self):
        if self.messages == []:
            return '-'

        message = ''
        for index, mes in enumerate(self.messages):
            if index > 0:
                message += ' | '
            message += mes

        detailed_message = ''
        for index, dm in enumerate(self.detailed_messages):
            if index > 0:
                detailed_message += ' | '
            detailed_message += dm

        return message, detailed_message


def common_mass_trace(st):
    traces = st.traces
    if not len(traces) == 3:
        return
    check_keys = ['sampling_rate', 'starttime', 'endtime', 'npts']
    # check if values of the above keys are identical for all traces
    for c_key in check_keys:
        if not traces[0].stats.get(c_key) == traces[1].stats.get(c_key) == traces[2].stats.get(c_key):
            return
    max_1_2 = np.fmax(abs(traces[0]), abs(traces[1]))
    abs_max = np.fmax(max_1_2, abs(traces[2]))
    return_trace = traces[0].copy()
    return_trace.data = abs_max
    return return_trace



if __name__ == '__main__':
    parser = argparse.ArgumentParser(description='Call survBot')
    parser.add_argument('-html', dest='html_path', default=None, help='filepath for HTML output')
    args = parser.parse_args()

    survBot = SurveillanceBot(parameter_path='parameters.yaml', outpath_html=args.html_path)
    survBot.start()<|MERGE_RESOLUTION|>--- conflicted
+++ resolved
@@ -61,11 +61,7 @@
 
 class SurveillanceBot(object):
     def __init__(self, parameter_path, outpath_html=None):
-<<<<<<< HEAD
-        self.keys = ['last active', '230V', '12V', 'router', 'charger', 'voltage', 'mass', 'temp', 'other']
-=======
-        self.keys = ['last active', '230V', '12V', 'router', 'charger', 'voltage', 'clock', 'temp', 'other']
->>>>>>> c8c3aff2
+        self.keys = ['last active', '230V', '12V', 'router', 'charger', 'voltage', 'mass', 'clock', 'temp', 'other']
         self.parameter_path = parameter_path
         self.update_parameters()
         self.starttime = UTCDateTime()
@@ -689,11 +685,8 @@
         self.pb_temp_analysis()
         self.pb_power_analysis()
         self.pb_rout_charge_analysis()
-<<<<<<< HEAD
         self.mass_analysis()
-=======
         self.clock_quality_analysis()
->>>>>>> c8c3aff2
 
     def return_print_analysis(self):
         items = [self.nwst_id]
@@ -735,19 +728,19 @@
         if self.verbosity > 1:
             self.print(40 * '-')
             self.print('Performing Clock Quality check', flush=False)
-        
+
         clockQuality_warn = np.where(clockQuality < clockQuality_warn_level)[0]
         clockQuality_fail = np.where(clockQuality < clockQuality_fail_level)[0]
 
         if len(clockQuality_warn) == 0 and len(clockQuality_fail) == 0:
             self.status_ok(key, detailed_message=f'ClockQuality={(clockQuality[-1])}')
             return
- 
+
         warn_message = f'Trace {trace.get_id()}:'
         if len(clockQuality_warn) > 0:
             # try calculate number of warn peaks from gaps between indices
             n_qc_warn = self.calc_occurrences(clockQuality_warn)
-            detailed_message = warn_message + f' {n_qc_warn}x Qlock Quality less then {clockQuality_warn_level}' \
+            detailed_message = warn_message + f' {n_qc_warn}x Qlock Quality less then {clockQuality_warn_level}%' \
                                + self.get_last_occurrence_timestring(trace, clockQuality_warn)
             self.warn(key, detailed_message=detailed_message, count=n_qc_warn,
                       last_occurrence=self.get_last_occurrence(trace, clockQuality_warn))
@@ -755,7 +748,7 @@
         if len(clockQuality_fail) > 0:
             # try calculate number of fail peaks from gaps between indices
             n_qc_fail = self.calc_occurrences(clockQuality_fail)
-            detailed_message = warn_message + f' {n_qc_fail}x Qlock Quality less then {clockQuality_fail_level}V ' \
+            detailed_message = warn_message + f' {n_qc_fail}x Qlock Quality less then {clockQuality_fail_level}%' \
                                + self.get_last_occurrence_timestring(trace, clockQuality_fail)
             self.error(key, detailed_message=detailed_message, count=n_qc_fail,
                       last_occurrence=self.get_last_occurrence(trace, clockQuality_fail))
@@ -1153,23 +1146,6 @@
         return message, detailed_message
 
 
-def common_mass_trace(st):
-    traces = st.traces
-    if not len(traces) == 3:
-        return
-    check_keys = ['sampling_rate', 'starttime', 'endtime', 'npts']
-    # check if values of the above keys are identical for all traces
-    for c_key in check_keys:
-        if not traces[0].stats.get(c_key) == traces[1].stats.get(c_key) == traces[2].stats.get(c_key):
-            return
-    max_1_2 = np.fmax(abs(traces[0]), abs(traces[1]))
-    abs_max = np.fmax(max_1_2, abs(traces[2]))
-    return_trace = traces[0].copy()
-    return_trace.data = abs_max
-    return return_trace
-
-
-
 if __name__ == '__main__':
     parser = argparse.ArgumentParser(description='Call survBot')
     parser.add_argument('-html', dest='html_path', default=None, help='filepath for HTML output')
