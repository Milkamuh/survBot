--- conflicted
+++ resolved
@@ -3,16 +3,10 @@
 networks: ["1Y", "HA"]                    # select networks, list or str
 stations: "*"                             # select stations, list or str
 locations: "*"                            # select locations, list or str
-<<<<<<< HEAD
 channels: ["EX1", "EX2", "EX3", "VEI", "LCQ"]    # Specify SOH channels, currently supported EX[1-3], VEI, LCQ
 channel_names: ["Clock Quality (%)", "Temperature (°C)", "230V/12V Status (V)", "Router/Charger State (V)", "Logger Voltage (V)"] # names for plotting (optional)
 stations_blacklist: ["TEST", "EREA"]
 networks_blacklist: []
-=======
-channels: ["EX1", "EX2", "EX3", "VEI"]    # Specify SOH channels, currently supported EX[1-3] and VEI
-stations_blacklist: ["TEST", "EREA"]      # exclude these stations
-networks_blacklist: []                    # exclude these networks
->>>>>>> f0ae7da2
 interval: 60               # Perform checks every x seconds
 n_track: 300               # wait n_track * intervals before performing an action (i.e. send mail/end highlight status)
 timespan: 7                # Check data of the recent x days
